--- conflicted
+++ resolved
@@ -131,21 +131,10 @@
                 // create filter per column
                 let mut filter_builder = Xor8Builder::create();
 
-<<<<<<< HEAD
                 // ingest the same column data from all chunks
                 for chunk in chunks.iter() {
                     let (col, _) = chunk.column(i);
                     todo!("expression");
-                    // filter_builder.add_keys(&col.to_values());
-=======
-                // ingest the same column data from all blocks
-                for block in blocks.iter() {
-                    let col = block.column(i);
-                    for idx in 0..col.len() {
-                        let value = col.get(idx);
-                        filter_builder.add_key(&value);
-                    }
->>>>>>> 48077712
                 }
 
                 let filter = filter_builder.build()?;
