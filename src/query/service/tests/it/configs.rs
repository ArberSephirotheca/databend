--- conflicted
+++ resolved
@@ -24,180 +24,6 @@
 use common_exception::Result;
 use pretty_assertions::assert_eq;
 
-<<<<<<< HEAD
-=======
-// Default.
-#[test]
-fn test_default_config() -> Result<()> {
-    let actual = Config::default();
-
-    let tom_expect = r#"cmd = ""
-config_file = ""
-
-[query]
-tenant_id = "admin"
-cluster_id = ""
-num_cpus = 0
-mysql_handler_host = "127.0.0.1"
-mysql_handler_port = 3307
-max_active_sessions = 256
-max_server_memory_usage = 0
-max_memory_limit_enabled = false
-clickhouse_handler_host = "127.0.0.1"
-clickhouse_handler_port = 9000
-clickhouse_http_handler_host = "127.0.0.1"
-clickhouse_http_handler_port = 8124
-http_handler_host = "127.0.0.1"
-http_handler_port = 8000
-http_handler_result_timeout_secs = 60
-flight_api_address = "127.0.0.1:9090"
-admin_api_address = "127.0.0.1:8080"
-metric_api_address = "127.0.0.1:7070"
-http_handler_tls_server_cert = ""
-http_handler_tls_server_key = ""
-http_handler_tls_server_root_ca_cert = ""
-api_tls_server_cert = ""
-api_tls_server_key = ""
-api_tls_server_root_ca_cert = ""
-rpc_tls_server_cert = ""
-rpc_tls_server_key = ""
-rpc_tls_query_server_root_ca_cert = ""
-rpc_tls_query_service_domain_name = "localhost"
-table_engine_memory_enabled = true
-database_engine_github_enabled = true
-wait_timeout_mills = 5000
-max_query_log_size = 10000
-table_cache_enabled = false
-table_cache_block_meta_count = 102400
-table_memory_cache_mb_size = 256
-table_disk_cache_root = "_cache"
-table_disk_cache_mb_size = 1024
-table_cache_snapshot_count = 256
-table_cache_statistic_count = 256
-table_cache_segment_count = 10240
-table_cache_bloom_index_meta_count = 3000
-table_cache_bloom_index_data_bytes = 1073741824
-management_mode = false
-jwt_key_file = ""
-async_insert_max_data_size = 10000
-async_insert_busy_timeout = 200
-async_insert_stale_timeout = 0
-users = []
-share_endpoint_address = ""
-share_endpoint_auth_token_file = ""
-
-[log]
-level = "INFO"
-dir = "./.databend/logs"
-query_enabled = false
-
-[log.file]
-on = true
-level = "INFO"
-dir = "./.databend/logs"
-format = "json"
-
-[log.stderr]
-on = false
-level = "INFO"
-format = "text"
-
-[meta]
-embedded_dir = ""
-endpoints = []
-username = "root"
-password = ""
-client_timeout_in_second = 10
-auto_sync_interval = 10
-rpc_tls_meta_server_root_ca_cert = ""
-rpc_tls_meta_service_domain_name = "localhost"
-
-[storage]
-type = "fs"
-num_cpus = 0
-allow_insecure = false
-
-[storage.fs]
-data_path = "_data"
-
-[storage.gcs]
-endpoint_url = "https://storage.googleapis.com"
-bucket = ""
-root = ""
-credential = ""
-
-[storage.s3]
-region = ""
-endpoint_url = "https://s3.amazonaws.com"
-access_key_id = ""
-secret_access_key = ""
-security_token = ""
-bucket = ""
-root = ""
-master_key = ""
-enable_virtual_host_style = false
-role_arn = ""
-external_id = ""
-
-[storage.azblob]
-account_name = ""
-account_key = ""
-container = ""
-endpoint_url = ""
-root = ""
-
-[storage.hdfs]
-name_node = ""
-root = ""
-
-[storage.obs]
-access_key_id = ""
-secret_access_key = ""
-bucket = ""
-endpoint_url = ""
-root = ""
-
-[storage.oss]
-access_key_id = ""
-access_key_secret = ""
-bucket = ""
-endpoint_url = ""
-root = ""
-
-[storage.cache]
-type = "none"
-num_cpus = 0
-
-[storage.cache.fs]
-data_path = "_data"
-
-[storage.cache.moka]
-max_capacity = 1073741824
-time_to_live = 3600
-time_to_idle = 600
-
-[storage.cache.redis]
-endpoint_url = ""
-username = ""
-password = ""
-root = ""
-db = 0
-default_ttl = 0
-
-[catalog]
-address = ""
-protocol = ""
-
-[catalogs]
-"#;
-
-    let tom_actual = toml::to_string(&actual.into_outer()).unwrap();
-    assert_eq!(tom_expect, tom_actual);
-
-    Ok(())
-}
-
->>>>>>> 550e2c6d
 // From env, defaulting.
 #[test]
 fn test_env_config_s3() -> Result<()> {
