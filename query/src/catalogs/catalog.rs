// Copyright 2020 Datafuse Labs.
//
// Licensed under the Apache License, Version 2.0 (the "License");
// you may not use this file except in compliance with the License.
// You may obtain a copy of the License at
//
//     http://www.apache.org/licenses/LICENSE-2.0
//
// Unless required by applicable law or agreed to in writing, software
// distributed under the License is distributed on an "AS IS" BASIS,
// WITHOUT WARRANTIES OR CONDITIONS OF ANY KIND, either express or implied.
// See the License for the specific language governing permissions and
// limitations under the License.

use std::sync::Arc;

use common_exception::ErrorCode;
use common_exception::Result;
use common_meta_types::CreateDatabaseReply;
use common_meta_types::CreateDatabaseReq;
use common_meta_types::CreateTableReq;
use common_meta_types::DropDatabaseReq;
use common_meta_types::DropTableReply;
use common_meta_types::DropTableReq;
use common_meta_types::MetaId;
use common_meta_types::TableIdent;
use common_meta_types::TableInfo;
use common_meta_types::TableMeta;
use common_meta_types::UpsertTableOptionReply;
<<<<<<< HEAD
use dyn_clone::DynClone;
=======
use common_meta_types::UpsertTableOptionReq;
>>>>>>> 7d666171

use crate::catalogs::Database;
use crate::catalogs::Table;
use crate::catalogs::TableFunction;
use crate::datasources::table_func_engine::TableArgs;

/// Catalog is the global view of all the databases of the user.
/// The global view has many engine type: Local-Database(engine=Local), Remote-Database(engine=Remote)
/// or others(like MySQL-Database, engine=MySQL)
/// When we create a new database, we first to get the engine from the registered engines,
/// and use the engine to create them.
#[async_trait::async_trait]
pub trait Catalog: DynClone + Send + Sync {
    // Get all the databases.
    async fn get_databases(&self) -> Result<Vec<Arc<dyn Database>>>;

    // Get the database by name.
    async fn get_database(&self, db_name: &str) -> Result<Arc<dyn Database>>;

    // Get one table by db and table name.
    async fn get_table(&self, db_name: &str, table_name: &str) -> Result<Arc<dyn Table>>;


    async fn get_tables(&self, db_name: &str) -> Result<Vec<Arc<dyn Table>>>;

    async fn get_table_meta_by_id(&self, table_id: MetaId) -> Result<(TableIdent, Arc<TableMeta>)>;

    async fn create_table(&self, req: CreateTableReq) -> Result<()>;

    async fn drop_table(&self, req: DropTableReq) -> Result<DropTableReply>;

    // Check a db.table is exists or not.
    async fn exists_table(&self, db_name: &str, table_name: &str) -> Result<bool> {
        match self.get_table(db_name, table_name).await {
            Ok(_) => Ok(true),
            Err(err) => {
                if err.code() == ErrorCode::UnknownTableCode() {
                    Ok(false)
                } else {
                    Err(err)
                }
            }
        }
    }

    /// Build a `Arc<dyn Table>` from `TableInfo`.
    fn build_table(&self, table_info: &TableInfo) -> Result<Arc<dyn Table>>;

    // Get function by name.
    fn get_table_function(
        &self,
        _func_name: &str,
        _tbl_args: TableArgs,
    ) -> Result<Arc<dyn TableFunction>> {
        unimplemented!()
    }

    async fn upsert_table_option(
        &self,
        req: UpsertTableOptionReq,
    ) -> common_exception::Result<UpsertTableOptionReply>;

    // Operation with database.
    async fn create_database(&self, req: CreateDatabaseReq) -> Result<CreateDatabaseReply>;

    async fn drop_database(&self, req: DropDatabaseReq) -> Result<()>;

    async fn exists_database(&self, db_name: &str) -> Result<bool> {
        match self.get_database(db_name).await {
            Ok(_) => Ok(true),
            Err(err) => {
                if err.code() == ErrorCode::UnknownDatabaseCode() {
                    Ok(false)
                } else {
                    Err(err)
                }
            }
        }
    }
}<|MERGE_RESOLUTION|>--- conflicted
+++ resolved
@@ -27,11 +27,8 @@
 use common_meta_types::TableInfo;
 use common_meta_types::TableMeta;
 use common_meta_types::UpsertTableOptionReply;
-<<<<<<< HEAD
+use common_meta_types::UpsertTableOptionReq;
 use dyn_clone::DynClone;
-=======
-use common_meta_types::UpsertTableOptionReq;
->>>>>>> 7d666171
 
 use crate::catalogs::Database;
 use crate::catalogs::Table;
@@ -53,7 +50,6 @@
 
     // Get one table by db and table name.
     async fn get_table(&self, db_name: &str, table_name: &str) -> Result<Arc<dyn Table>>;
-
 
     async fn get_tables(&self, db_name: &str) -> Result<Vec<Arc<dyn Table>>>;
 
