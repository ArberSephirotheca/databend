// Copyright 2020 Datafuse Labs.
//
// Licensed under the Apache License, Version 2.0 (the "License");
// you may not use this file except in compliance with the License.
// You may obtain a copy of the License at
//
//     http://www.apache.org/licenses/LICENSE-2.0
//
// Unless required by applicable law or agreed to in writing, software
// distributed under the License is distributed on an "AS IS" BASIS,
// WITHOUT WARRANTIES OR CONDITIONS OF ANY KIND, either express or implied.
// See the License for the specific language governing permissions and
// limitations under the License.

use std::any::Any;

use common_datablocks::DataBlock;
use common_datavalues::series::Series;
use common_datavalues::series::SeriesFrom;
use common_datavalues::DataField;
use common_datavalues::DataSchemaRefExt;
use common_datavalues::DataType;
use common_exception::Result;
use common_meta_types::TableIdent;
use common_meta_types::TableInfo;
use common_meta_types::TableMeta;
use common_planners::ReadDataSourcePlan;
use common_streams::DataBlockStream;
use common_streams::SendableDataBlockStream;

use crate::catalogs::Catalog;
use crate::catalogs::Table;
use crate::sessions::DatabendQueryContextRef;

pub struct ColumnsTable {
    table_info: TableInfo,
}

impl ColumnsTable {
    pub fn create(table_id: u64) -> Self {
        let schema = DataSchemaRefExt::create(vec![
            DataField::new("name", DataType::String, false),
            DataField::new("database", DataType::String, false),
            DataField::new("table", DataType::String, false),
            DataField::new("data_type", DataType::String, false),
            DataField::new("is_nullable", DataType::Boolean, false),
        ]);

        let table_info = TableInfo {
            desc: "'system'.'columns'".to_string(),
            db: "system".to_string(),
            name: "columns".to_string(),
            ident: TableIdent::new(table_id, 0),
            meta: TableMeta {
                schema,
                engine: "SystemColumns".to_string(),
                ..Default::default()
            },
        };

        Self { table_info }
    }

    pub async fn dump_table_columns(
        &self,
        ctx: DatabendQueryContextRef,
    ) -> Result<Vec<(String, String, DataField)>> {
        let catalog = ctx.get_catalog();
        let databases = catalog.list_databases().await?;

        let mut rows: Vec<(String, String, DataField)> = vec![];
        for database in databases {
<<<<<<< HEAD
            for table in database.get_tables(database.name()).await? {
=======
            for table in catalog.list_tables(database.name()).await? {
>>>>>>> 88b80c61
                for field in table.schema().fields() {
                    rows.push((database.name().into(), table.name().into(), field.clone()))
                }
            }
        }

        Ok(rows)
    }
}

#[async_trait::async_trait]
impl Table for ColumnsTable {
    fn as_any(&self) -> &dyn Any {
        self
    }

    fn get_table_info(&self) -> &TableInfo {
        &self.table_info
    }

    async fn read(
        &self,
        ctx: DatabendQueryContextRef,
        _plan: &ReadDataSourcePlan,
    ) -> Result<SendableDataBlockStream> {
        let rows = self.dump_table_columns(ctx).await?;
        let mut names: Vec<Vec<u8>> = Vec::with_capacity(rows.len());
        let mut tables: Vec<Vec<u8>> = Vec::with_capacity(rows.len());
        let mut databases: Vec<Vec<u8>> = Vec::with_capacity(rows.len());
        let mut data_types: Vec<Vec<u8>> = Vec::with_capacity(rows.len());
        let mut is_nullables: Vec<bool> = Vec::with_capacity(rows.len());
        for (database_name, table_name, field) in rows.into_iter() {
            names.push(field.name().clone().into_bytes());
            tables.push(table_name.into_bytes());
            databases.push(database_name.into_bytes());
            data_types.push(field.data_type().to_string().into_bytes());
            is_nullables.push(field.is_nullable());
        }

        let block = DataBlock::create_by_array(self.table_info.schema(), vec![
            Series::new(names),
            Series::new(databases),
            Series::new(tables),
            Series::new(data_types),
            Series::new(is_nullables),
        ]);
        Ok(Box::pin(DataBlockStream::create(
            self.table_info.schema(),
            None,
            vec![block],
        )))
    }
}<|MERGE_RESOLUTION|>--- conflicted
+++ resolved
@@ -70,11 +70,7 @@
 
         let mut rows: Vec<(String, String, DataField)> = vec![];
         for database in databases {
-<<<<<<< HEAD
-            for table in database.get_tables(database.name()).await? {
-=======
-            for table in catalog.list_tables(database.name()).await? {
->>>>>>> 88b80c61
+            for table in database.list_tables(database.name()).await? {
                 for field in table.schema().fields() {
                     rows.push((database.name().into(), table.name().into(), field.clone()))
                 }
