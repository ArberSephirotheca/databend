--- conflicted
+++ resolved
@@ -85,13 +85,9 @@
     CreateTable(Box<CreateTablePlan>),
     CreateDatabase(Box<CreateDatabasePlan>),
     CreateView(Box<CreateViewPlan>),
-<<<<<<< HEAD
     AlterView(Box<AlterViewPlan>),
-    DropDatabase(DropDatabasePlan),
-=======
     DropDatabase(Box<DropDatabasePlan>),
     RenameDatabase(Box<RenameDatabasePlan>),
->>>>>>> f917a863
 
     CreateStage(Box<CreateUserStagePlan>),
     DropStage(Box<DropUserStagePlan>),
