// Copyright 2020-2021 The Datafuse Authors.
//
// SPDX-License-Identifier: Apache-2.0.

use std::collections::HashMap;
use std::sync::Arc;
use std::sync::Mutex;

use common_aggregate_functions::AggregateFunctionFactory;
use common_arrow::arrow::array::ArrayRef;
use common_arrow::arrow::array::StringArray;
use common_arrow::arrow::datatypes::Field;
use common_datablocks::DataBlock;
use common_datavalues::DataField;
use common_datavalues::DataSchema;
use common_datavalues::DataSchemaRefExt;
use common_datavalues::DataType;
use common_datavalues::DataValue;
use common_exception::ErrorCodes;
use common_exception::Result;
use common_planners::{CreateDatabasePlan, AggregatorFinalPlan};
use common_planners::CreateTablePlan;
use common_planners::DropDatabasePlan;
use common_planners::DropTablePlan;
use common_planners::ExplainPlan;
use common_planners::ExpressionAction;
use common_planners::InsertIntoPlan;
use common_planners::PlanBuilder;
use common_planners::PlanNode;
use common_planners::SelectPlan;
use common_planners::SettingPlan;
use common_planners::UseDatabasePlan;
use common_planners::VarValue;
use sqlparser::ast::Expr;
use sqlparser::ast::FunctionArg;
use sqlparser::ast::Ident;
use sqlparser::ast::ObjectName;
use sqlparser::ast::OrderByExpr;
use sqlparser::ast::Query;
use sqlparser::ast::Statement;

use super::expr_common::rebase_expr_from_input;
use crate::datasources::ITable;
use crate::functions::ContextFunction;
use crate::sessions::FuseQueryContextRef;
use crate::sql::expr_common::expand_aggregate_arg_exprs;
use crate::sql::expr_common::expand_wildcard;
use crate::sql::expr_common::expr_as_column_expr;
use crate::sql::expr_common::extract_aliases;
use crate::sql::expr_common::find_aggregate_exprs;
use crate::sql::expr_common::find_columns_not_satisfy_exprs;
use crate::sql::expr_common::rebase_expr;
use crate::sql::expr_common::resolve_aliases_to_exprs;
use crate::sql::expr_common::sort_to_inner_expr;
use crate::sql::expr_common::unwrap_alias_exprs;
use crate::sql::sql_statement::DfCreateTable;
use crate::sql::sql_statement::DfDropDatabase;
use crate::sql::sql_statement::DfUseDatabase;
use crate::sql::DfCreateDatabase;
use crate::sql::DfDropTable;
use crate::sql::DfExplain;
use crate::sql::DfParser;
use crate::sql::DfStatement;
use crate::sql::SQLCommon;

pub struct PlanParser {
    ctx: FuseQueryContextRef
}

impl PlanParser {
    pub fn create(ctx: FuseQueryContextRef) -> Self {
        Self { ctx }
    }

    pub fn build_from_sql(&self, query: &str) -> Result<PlanNode> {
        DfParser::parse_sql(query).and_then(|statement| {
            statement
                .first()
                .map(|statement| self.statement_to_plan(&statement))
                .unwrap_or_else(|| {
                    Result::Err(ErrorCodes::SyntaxException("Only support single query"))
                })
        })
    }

    pub fn statement_to_plan(&self, statement: &DfStatement) -> Result<PlanNode> {
        match statement {
            DfStatement::Statement(v) => self.sql_statement_to_plan(&v),
            DfStatement::Explain(v) => self.sql_explain_to_plan(&v),
            DfStatement::ShowDatabases(_) => {
                self.build_from_sql("SELECT name FROM system.databases ORDER BY name")
            }
            DfStatement::CreateDatabase(v) => self.sql_create_database_to_plan(&v),
            DfStatement::DropDatabase(v) => self.sql_drop_database_to_plan(&v),
            DfStatement::CreateTable(v) => self.sql_create_table_to_plan(&v),
            DfStatement::DropTable(v) => self.sql_drop_table_to_plan(&v),
            DfStatement::UseDatabase(v) => self.sql_use_database_to_plan(&v),

            // TODO: support like and other filters in show queries
            DfStatement::ShowTables(_) => self.build_from_sql(
                format!(
                    "SELECT name FROM system.tables where database = '{}' ORDER BY database, name",
                    self.ctx.get_current_database()
                )
                .as_str()
            ),
            DfStatement::ShowSettings(_) => self.build_from_sql("SELECT name FROM system.settings")
        }
    }

    /// Builds plan from AST statement.
    pub fn sql_statement_to_plan(&self, statement: &sqlparser::ast::Statement) -> Result<PlanNode> {
        match statement {
            Statement::Query(query) => self.query_to_plan(query),
            Statement::SetVariable {
                variable, value, ..
            } => self.set_variable_to_plan(variable, value),

            Statement::Insert {
                table_name,
                columns,
                source,
                ..
            } => self.insert_to_plan(table_name, columns, source),

            _ => Result::Err(ErrorCodes::SyntaxException(format!(
                "Unsupported statement {:?}",
                statement
            )))
        }
    }

    /// Generate a logic plan from an EXPLAIN
    pub fn sql_explain_to_plan(&self, explain: &DfExplain) -> Result<PlanNode> {
        let plan = self.sql_statement_to_plan(&explain.statement)?;
        Ok(PlanNode::Explain(ExplainPlan {
            typ: explain.typ,
            input: Arc::new(plan)
        }))
    }

    /// DfCreateDatabase to plan.
    pub fn sql_create_database_to_plan(&self, create: &DfCreateDatabase) -> Result<PlanNode> {
        if create.name.0.is_empty() {
            return Result::Err(ErrorCodes::SyntaxException("Create database name is empty"));
        }
        let name = create.name.0[0].value.clone();

        let mut options = HashMap::new();
        for p in create.options.iter() {
            options.insert(p.name.value.to_lowercase(), p.value.to_string());
        }

        Ok(PlanNode::CreateDatabase(CreateDatabasePlan {
            if_not_exists: create.if_not_exists,
            db: name,
            engine: create.engine,
            options
        }))
    }

    /// DfDropDatabase to plan.
    pub fn sql_drop_database_to_plan(&self, drop: &DfDropDatabase) -> Result<PlanNode> {
        if drop.name.0.is_empty() {
            return Result::Err(ErrorCodes::SyntaxException("Drop database name is empty"));
        }
        let name = drop.name.0[0].value.clone();

        Ok(PlanNode::DropDatabase(DropDatabasePlan {
            if_exists: drop.if_exists,
            db: name
        }))
    }

    pub fn sql_use_database_to_plan(&self, use_db: &DfUseDatabase) -> Result<PlanNode> {
        let db = use_db.name.0[0].value.clone();
        Ok(PlanNode::UseDatabase(UseDatabasePlan { db }))
    }

    pub fn sql_create_table_to_plan(&self, create: &DfCreateTable) -> Result<PlanNode> {
        let mut db = self.ctx.get_current_database();
        if create.name.0.is_empty() {
            return Result::Err(ErrorCodes::SyntaxException("Create table name is empty"));
        }
        let mut table = create.name.0[0].value.clone();
        if create.name.0.len() > 1 {
            db = table;
            table = create.name.0[1].value.clone();
        }

        let fields = create
            .columns
            .iter()
            .map(|column| {
                SQLCommon::make_data_type(&column.data_type)
                    .map(|data_type| DataField::new(&column.name.value, data_type, false))
            })
            .collect::<Result<Vec<Field>>>()?;

        let mut options = HashMap::new();
        for p in create.options.iter() {
            options.insert(
                p.name.value.to_lowercase(),
                p.value
                    .to_string()
                    .trim_matches(|s| s == '\'' || s == '"')
                    .to_string()
            );
        }

        // Schema with metadata(due to serde must set metadata).
        let schema = Arc::new(DataSchema::new_with_metadata(
            fields,
            [("Key".to_string(), "Value".to_string())]
                .iter()
                .cloned()
                .collect()
        ));
        Ok(PlanNode::CreateTable(CreateTablePlan {
            if_not_exists: create.if_not_exists,
            db,
            table,
            schema,
            engine: create.engine,
            options
        }))
    }

    /// DfDropTable to plan.
    pub fn sql_drop_table_to_plan(&self, drop: &DfDropTable) -> Result<PlanNode> {
        let mut db = self.ctx.get_current_database();
        if drop.name.0.is_empty() {
            return Result::Err(ErrorCodes::SyntaxException("Drop table name is empty"));
        }
        let mut table = drop.name.0[0].value.clone();
        if drop.name.0.len() > 1 {
            db = table;
            table = drop.name.0[1].value.clone();
        }
        Ok(PlanNode::DropTable(DropTablePlan {
            if_exists: drop.if_exists,
            db,
            table
        }))
    }

    fn insert_to_plan(
        &self,
        table_name: &ObjectName,
        columns: &[Ident],
        source: &Query
    ) -> Result<PlanNode> {
        if let sqlparser::ast::SetExpr::Values(ref vs) = source.body {
            //            let col_num = columns.len();
            let db_name = self.ctx.get_current_database();
            let tbl_name = table_name
                .0
                .get(0)
                .ok_or_else(|| ErrorCodes::SyntaxException("empty table name now allowed"))?
                .value
                .clone();

            let values = &vs.0;
            if values.is_empty() {
                return Err(ErrorCodes::EmptyData(
                    "empty values for insertion is not allowed"
                ));
            }

            let all_value = values
                .iter()
                .all(|row| row.iter().all(|item| matches!(item, Expr::Value(_))));
            if !all_value {
                return Err(ErrorCodes::UnImplement(
                    "not support value expressions other than literal value yet"
                ));
            }
            // Buffers some chunks if possible
            let chunks = values.chunks(100);
            let fields = columns
                .iter()
                .map(|ident| Field::new(&ident.value, DataType::Utf8, true))
                .collect::<Vec<_>>();
            let schema = DataSchemaRefExt::create(fields);

            let blocks: Vec<DataBlock> = chunks
                .map(|chunk| {
                    let transposed: Vec<Vec<String>> = (0..chunk[0].len())
                        .map(|i| {
                            chunk
                                .iter()
                                .map(|inner| match &inner[i] {
                                    Expr::Value(v) => v.to_string(),
                                    _ => "N/A".to_string()
                                })
                                .collect::<Vec<_>>()
                        })
                        .collect();

                    let cols = transposed
                        .iter()
                        .map(|col| {
                            Arc::new(StringArray::from(
                                col.iter().map(|s| s as &str).collect::<Vec<&str>>()
                            )) as ArrayRef
                        })
                        .collect::<Vec<_>>();

                    DataBlock::create(schema.clone(), cols)
                })
                .collect();
            log::info!("data block is {:?}", blocks);
            let input_stream = futures::stream::iter(blocks);
            let plan_node = InsertIntoPlan {
                db_name,
                tbl_name,
                schema,
                // this is crazy, please do not keep it, I am just test driving apis
                input_stream: Arc::new(Mutex::new(Some(Box::pin(input_stream))))
            };
            Ok(PlanNode::InsertInto(plan_node))
        } else {
            Err(ErrorCodes::UnImplement(
                "only supports simple value tuples as source of insertion"
            ))
        }
    }

    /// Generate a logic plan from an SQL query
    pub fn query_to_plan(&self, query: &sqlparser::ast::Query) -> Result<PlanNode> {
        match &query.body {
            sqlparser::ast::SetExpr::Select(s) => {
                self.select_to_plan(s.as_ref(), &query.limit, &query.order_by)
            }
            _ => Result::Err(ErrorCodes::UnImplement(format!(
                "Query {} not implemented yet",
                query.body
            )))
        }
    }

    /// Generate a logic plan from an SQL select
    fn select_to_plan(
        &self,
        select: &sqlparser::ast::Select,
        limit: &Option<sqlparser::ast::Expr>,
        order_by: &[OrderByExpr]
    ) -> Result<PlanNode> {
        // From then Filter (also known as selection) first
        let plan = self
            .plan_tables_with_joins(&select.from)
            .and_then(|input| self.filter(&input, &select.selection))?;

        // Projection expressions.
        let projection_exprs = select
            .projection
            .iter()
            .map(|e| self.sql_select_to_rex(&e, &plan.schema()))
            .collect::<Result<Vec<ExpressionAction>>>()?
            .iter()
            .flat_map(|expr| expand_wildcard(&expr, &plan.schema()))
            .collect::<Vec<ExpressionAction>>();

        // aliase replacement for group by, having, sorting
        let aliases = extract_aliases(&projection_exprs);

        // Group by
        let group_by_exprs = select
            .group_by
            .iter()
            .map(|e| {
                self.sql_to_rex(e, &plan.schema())
                    .and_then(|expr| resolve_aliases_to_exprs(&expr, &aliases))
            })
            .collect::<Result<Vec<_>>>()?;

        // Optionally the HAVING expression.
        let having_expr_opt = select
            .having
            .as_ref()
            .map::<Result<ExpressionAction>, _>(|having_expr| {
                let having_expr = self.sql_to_rex(having_expr, &plan.schema())?;
                let having_expr = resolve_aliases_to_exprs(&having_expr, &aliases)?;

                Ok(having_expr)
            })
            .transpose()?;

        // OrderBy expressions.
        let order_by_exprs = order_by
            .iter()
            .map(|e| -> Result<ExpressionAction> {
                Ok(ExpressionAction::Sort {
                    expr: Box::new(
                        self.sql_to_rex(&e.expr, &plan.schema())
                            .and_then(|expr| resolve_aliases_to_exprs(&expr, &aliases))?
                    ),
                    asc: e.asc.unwrap_or(true),
                    nulls_first: e.nulls_first.unwrap_or(true)
                })
            })
            .collect::<Result<Vec<ExpressionAction>>>()?;

        // The outer expressions we will search through for
        // aggregates. Aggregates may be sourced from the SELECT, order by, having ...
        let mut expression_exprs = projection_exprs.clone();
        // from order by
        expression_exprs.extend_from_slice(&order_by_exprs);
        let expression_with_sort = expression_exprs.clone();
        // ... or from the HAVING.
        if let Some(having_expr) = &having_expr_opt {
            expression_exprs.push(having_expr.clone());
        }

        // All of the aggregate expressions (deduplicated).
        let aggr_exprs = find_aggregate_exprs(&expression_exprs);
        // Aggregator check.
        let has_aggregator = aggr_exprs.len() + group_by_exprs.len() > 0;

        // // Before group by
        // println!(
        //     "proj {:?}, agg: {:?}, group: {:?}",
        //     projection_exprs, aggr_exprs, group_by_exprs
        // );

        let (plan, having_expr_post_aggr_opt) = if has_aggregator {
            let aggr_projection_exprs = group_by_exprs
                .iter()
                .chain(aggr_exprs.iter())
                .cloned()
                .collect::<Vec<_>>();

            let before_agg_exprs = expand_aggregate_arg_exprs(&aggr_projection_exprs);

            let plan = self
                .expression(&plan, &before_agg_exprs, "Before GroupBy")
                .and_then(|input| self.aggregate(&input, &aggr_exprs, &group_by_exprs))?;

            // After aggregation, these are all of the columns that will be
            // available to next phases of planning.
            let column_exprs_post_aggr = aggr_projection_exprs
                .iter()
                .map(|expr| expr_as_column_expr(expr))
                .collect::<Result<Vec<_>>>()?;

            // Rewrite the SELECT expression to use the columns produced by the
            // aggregation.
            let select_exprs_post_aggr = expression_exprs
                .iter()
                .map(|expr| rebase_expr(expr, &aggr_projection_exprs))
                .collect::<Result<Vec<_>>>()?;

            if let Ok(Some(expr)) =
                find_columns_not_satisfy_exprs(&column_exprs_post_aggr, &select_exprs_post_aggr)
            {
                return Err(ErrorCodes::IllegalAggregateExp(format!(
                    "Column `{:?}` is not under aggregate function and not in GROUP BY: While processing {:?}",
                    expr, select_exprs_post_aggr
                )));
            }

            // Rewrite the HAVING expression to use the columns produced by the
            // aggregation.
            let having_expr_post_aggr_opt = if let Some(having_expr) = &having_expr_opt {
                let having_expr_post_aggr = rebase_expr(having_expr, &aggr_projection_exprs)?;
                if let Ok(Some(expr)) = find_columns_not_satisfy_exprs(&column_exprs_post_aggr, &[
                    having_expr_post_aggr.clone()
                ]) {
                    return Err(ErrorCodes::IllegalAggregateExp(format!(
                        "Column `{:?}` is not under aggregate function and not in GROUP BY: While processing {:?}",
                        expr, having_expr_post_aggr
                    )));
                }
                Some(having_expr_post_aggr)
            } else {
                None
            };

            (plan, having_expr_post_aggr_opt)
        } else {
            (plan, having_expr_opt)
        };

        let stage_phase = if order_by_exprs.is_empty() {
            "Before Projection"
        } else {
            "Before OrderBy"
        };

        let plan = self.expression(&plan, &expression_with_sort, stage_phase)?;

        // Having.
        let plan = self.having(&plan, having_expr_post_aggr_opt)?;
        // Order by
        let plan = self.sort(&plan, &order_by_exprs)?;
        // Projection
        let plan = self.project(&plan, &projection_exprs)?;
        // Limit.
        let plan = self.limit(&plan, limit)?;

        Ok(PlanNode::Select(SelectPlan {
            input: Arc::new(plan)
        }))
    }

    /// Generate a relational expression from a select SQL expression
    fn sql_select_to_rex(
        &self,
        sql: &sqlparser::ast::SelectItem,
        schema: &DataSchema
    ) -> Result<ExpressionAction> {
        match sql {
            sqlparser::ast::SelectItem::UnnamedExpr(expr) => self.sql_to_rex(expr, schema),
            sqlparser::ast::SelectItem::ExprWithAlias { expr, alias } => {
                Ok(ExpressionAction::Alias(
                    alias.value.clone(),
                    Box::new(self.sql_to_rex(&expr, schema)?)
                ))
            }
            sqlparser::ast::SelectItem::Wildcard => Ok(ExpressionAction::Wildcard),
            _ => Result::Err(ErrorCodes::UnImplement(format!(
                "SelectItem: {:?} are not supported",
                sql
            )))
        }
    }

    fn plan_tables_with_joins(&self, from: &[sqlparser::ast::TableWithJoins]) -> Result<PlanNode> {
        match from.len() {
            0 => self.plan_with_dummy_source(),
            1 => self.plan_table_with_joins(&from[0]),
            _ => Result::Err(ErrorCodes::SyntaxException("Cannot support JOIN clause"))
        }
    }

    fn plan_with_dummy_source(&self) -> Result<PlanNode> {
        let db_name = "system";
        let table_name = "one";

        self.ctx.get_table(db_name, table_name).and_then(|table| {
            table
                .schema()
                .and_then(|ref schema| {
                    PlanBuilder::scan(db_name, table_name, schema, None, None, None)
                })
                .and_then(|builder| builder.build())
                .and_then(|dummy_scan_plan| match dummy_scan_plan {
                    PlanNode::Scan(ref dummy_scan_plan) => table
                        .read_plan(self.ctx.clone(), dummy_scan_plan, self.ctx.get_max_threads()? as usize)
                        .map(PlanNode::ReadSource),
                    _unreachable_plan => panic!("Logical error: cannot downcast to scan plan")
                })
        })
    }

    fn plan_table_with_joins(&self, t: &sqlparser::ast::TableWithJoins) -> Result<PlanNode> {
        self.create_relation(&t.relation)
    }

    fn create_relation(&self, relation: &sqlparser::ast::TableFactor) -> Result<PlanNode> {
        use sqlparser::ast::TableFactor::*;

        match relation {
            Table { name, args, .. } => {
                let mut db_name = self.ctx.get_current_database();
                let mut table_name = name.to_string();
                if name.0.len() == 2 {
                    db_name = name.0[0].to_string();
                    table_name = name.0[1].to_string();
                }
                let mut table_args = None;
                let table: Arc<dyn ITable>;

                // only table functions has table args
                if !args.is_empty() {
                    if name.0.len() >= 2 {
                        return Result::Err(ErrorCodes::BadArguments(
                            "Currently table can't have arguments"
                        ));
                    }

                    let empty_schema = Arc::new(DataSchema::empty());
                    match &args[0] {
                        FunctionArg::Named { arg, .. } => {
                            table_args = Some(self.sql_to_rex(&arg, empty_schema.as_ref())?);
                        }
                        FunctionArg::Unnamed(arg) => {
                            table_args = Some(self.sql_to_rex(&arg, empty_schema.as_ref())?);
                        }
                    }

                    let table_function = self.ctx.get_table_function(&table_name)?;
                    table_name = table_function.name().to_string();
                    db_name = table_function.db().to_string();
                    table = table_function.as_table();
                } else {
                    table = self.ctx.get_table(&db_name, table_name.as_str())?;
                }

                let scan = {
                    table.schema().and_then(|schema| {
                        PlanBuilder::scan(
                            &db_name,
                            &table_name,
                            schema.as_ref(),
                            None,
                            table_args,
                            None
                        )
                        .and_then(|builder| builder.build())
                    })
                };

                // TODO: Move ReadSourcePlan to SelectInterpreter
                scan.and_then(|scan| match scan {
                    PlanNode::Scan(ref scan) => table
                        .read_plan(self.ctx.clone(), scan, self.ctx.get_max_threads()? as usize)
                        .map(PlanNode::ReadSource),
                    _unreachable_plan => panic!("Logical error: Cannot downcast to scan plan")
                })
            }
            Derived { subquery, .. } => self.query_to_plan(subquery),
            NestedJoin(table_with_joins) => self.plan_table_with_joins(table_with_joins),
            TableFunction { .. } => {
                Result::Err(ErrorCodes::UnImplement("Unsupported table function"))
            }
        }
    }

    /// Generate a relational expression from a SQL expression
    pub fn sql_to_rex(
        &self,
        expr: &sqlparser::ast::Expr,
        schema: &DataSchema
    ) -> Result<ExpressionAction> {
        fn value_to_rex(value: &sqlparser::ast::Value) -> Result<ExpressionAction> {
            match value {
                sqlparser::ast::Value::Number(ref n, _) => {
                    DataValue::try_from_literal(n).map(ExpressionAction::Literal)
                }
                sqlparser::ast::Value::SingleQuotedString(ref value) => Ok(
                    ExpressionAction::Literal(DataValue::Utf8(Some(value.clone())))
                ),
                sqlparser::ast::Value::Interval {
                    value,
                    leading_field,
                    leading_precision,
                    last_field,
                    fractional_seconds_precision
                } => SQLCommon::make_sql_interval_to_literal(
                    value,
                    leading_field,
                    leading_precision,
                    last_field,
                    fractional_seconds_precision
                ),
                other => Result::Err(ErrorCodes::SyntaxException(format!(
                    "Unsupported value expression: {}, type: {:?}",
                    value, other
                )))
            }
        }

        match expr {
            sqlparser::ast::Expr::Value(value) => value_to_rex(value),
            sqlparser::ast::Expr::Identifier(ref v) => {
                Ok(ExpressionAction::Column(v.clone().value))
            }
            sqlparser::ast::Expr::BinaryOp { left, op, right } => {
                Ok(ExpressionAction::BinaryExpression {
                    op: format!("{}", op),
                    left: Box::new(self.sql_to_rex(left, schema)?),
                    right: Box::new(self.sql_to_rex(right, schema)?)
                })
            }
            sqlparser::ast::Expr::UnaryOp { op, expr } => Ok(ExpressionAction::UnaryExpression {
                op: format!("{}", op),
                expr: Box::new(self.sql_to_rex(expr, schema)?)
            }),
            sqlparser::ast::Expr::Nested(e) => self.sql_to_rex(e, schema),
            sqlparser::ast::Expr::Function(e) => {
                let mut args = Vec::with_capacity(e.args.len());

                // 1. Get the args from context by function name. such as SELECT database()
                // common::ScalarFunctions::udf::database arg is ctx.get_default()
                let ctx_args = ContextFunction::build_args_from_ctx(
                    e.name.to_string().as_str(),
                    self.ctx.clone()
                )?;
                if !ctx_args.is_empty() {
                    args.extend_from_slice(ctx_args.as_slice());
                }

                // 2. Get args from the ast::Expr:Function
                for arg in &e.args {
                    match &arg {
                        FunctionArg::Named { arg, .. } => {
                            args.push(self.sql_to_rex(arg, schema)?);
                        }
                        FunctionArg::Unnamed(arg) => {
                            args.push(self.sql_to_rex(arg, schema)?);
                        }
                    }
                }

                let op = e.name.to_string();
                if AggregateFunctionFactory::get(&op).is_ok() {
                    return Ok(ExpressionAction::AggregateFunction { op, args });
                }

                Ok(ExpressionAction::ScalarFunction { op, args })
            }
            sqlparser::ast::Expr::Wildcard => Ok(ExpressionAction::Wildcard),
            sqlparser::ast::Expr::TypedString { data_type, value } => {
                SQLCommon::make_data_type(data_type).map(|data_type| ExpressionAction::Cast {
                    expr: Box::new(ExpressionAction::Literal(DataValue::Utf8(Some(
                        value.clone()
                    )))),
                    data_type
                })
            }
            sqlparser::ast::Expr::Cast { expr, data_type } => self
                .sql_to_rex(expr, schema)
                .map(Box::from)
                .and_then(|expr| {
                    SQLCommon::make_data_type(data_type)
                        .map(|data_type| ExpressionAction::Cast { expr, data_type })
                }),
            sqlparser::ast::Expr::Substring {
                expr,
                substring_from,
                substring_for
            } => {
                let mut args = Vec::with_capacity(3);
                args.push(self.sql_to_rex(expr, schema)?);
                if let Some(from) = substring_from {
                    args.push(self.sql_to_rex(from, schema)?);
                } else {
                    args.push(ExpressionAction::Literal(DataValue::Int64(Some(1))));
                }

                if let Some(len) = substring_for {
                    args.push(self.sql_to_rex(len, schema)?);
                }

                Ok(ExpressionAction::ScalarFunction {
                    op: "substring".to_string(),
                    args
                })
            }
            other => Result::Err(ErrorCodes::SyntaxException(format!(
                "Unsupported expression: {}, type: {:?}",
                expr, other
            )))
        }
    }

    pub fn set_variable_to_plan(
        &self,
        variable: &sqlparser::ast::Ident,
        values: &[sqlparser::ast::SetVariableValue]
    ) -> Result<PlanNode> {
        let mut vars = vec![];
        for value in values {
            let variable = variable.value.clone();
            let value = match value {
                sqlparser::ast::SetVariableValue::Ident(v) => v.value.clone(),
                sqlparser::ast::SetVariableValue::Literal(v) => v.to_string()
            };
            vars.push(VarValue { variable, value });
        }
        Ok(PlanNode::SetVariable(SettingPlan { vars }))
    }

    /// Apply a filter to the plan
    fn filter(
        &self,
        plan: &PlanNode,
        predicate: &Option<sqlparser::ast::Expr>
    ) -> Result<PlanNode> {
        match *predicate {
            Some(ref predicate_expr) => {
                self.sql_to_rex(predicate_expr, &plan.schema())
                    .and_then(|filter_expr| {
                        PlanBuilder::from(&plan)
                            .filter(filter_expr)
                            .and_then(|builder| builder.build())
                    })
            }
            _ => Ok(plan.clone())
        }
    }

    /// Apply a having to the plan
    fn having(&self, plan: &PlanNode, expr: Option<ExpressionAction>) -> Result<PlanNode> {
        if let Some(expr) = expr {
            let expr = rebase_expr_from_input(&expr, &plan.schema())?;
            return PlanBuilder::from(&plan)
                .having(expr)
                .and_then(|builder| builder.build());
        }
        Ok(plan.clone())
    }

    /// Wrap a plan in a projection
    fn project(&self, input: &PlanNode, exprs: &[ExpressionAction]) -> Result<PlanNode> {
        let exprs = exprs
            .iter()
            .map(|expr| rebase_expr_from_input(expr, &input.schema()))
            .collect::<Result<Vec<_>>>()?;

        PlanBuilder::from(&input)
            .project(&exprs)
            .and_then(|builder| builder.build())
    }

    /// Wrap a plan for an aggregate
    fn aggregate(
        &self,
        input: &PlanNode,
        aggr_exprs: &[ExpressionAction],
        group_by_exprs: &[ExpressionAction]
    ) -> Result<PlanNode> {
        let aggr_exprs = aggr_exprs
            .iter()
            .map(|expr| rebase_expr_from_input(expr, &input.schema()))
            .collect::<Result<Vec<_>>>()?;

        let group_by_exprs = group_by_exprs
            .iter()
            .map(|expr| rebase_expr_from_input(expr, &input.schema()))
            .collect::<Result<Vec<_>>>()?;

<<<<<<< HEAD
        // TODO
        // We use the same input to build the aggregate_partial and aggregate_final.
        // This is a bad implementation
        // Because we don't have a better way to get the schema that calculates the final state
        // from the partial state
        PlanBuilder::from(&input).aggregate_partial(aggr_expr, &group_expr)
=======
        // S0: Apply a partial aggregator plan.
        // S1: Apply a fragment plan for distributed planners split.
        // S2: Apply a final aggregator plan.
        PlanBuilder::from(&input)
            .aggregate_partial(&aggr_exprs, &group_by_exprs)
            // TODO self.ctx.get_id().unwrap()
            .and_then(|builder| {
                builder.stage(self.ctx.get_id().unwrap(), StageState::AggregatorMerge)
            })
            .and_then(|builder| {
                builder.aggregate_final(input.schema(), &aggr_exprs, &group_by_exprs)
            })
>>>>>>> be3cce61
            .and_then(|builder| builder.build())
            .and_then(|aggr_partial| {
                PlanBuilder::from(&input)
                    .aggregate_final(aggr_expr, &group_expr)
                    .and_then(|builder| builder.build())
                    .and_then(|aggr_final| {
                        match aggr_final {
                            PlanNode::AggregatorFinal(aggr_final) => {
                                Ok(PlanNode::AggregatorFinal(AggregatorFinalPlan {
                                    aggr_expr: aggr_final.aggr_expr,
                                    group_expr: aggr_final.group_expr,
                                    schema: aggr_final.schema,
                                    input: Arc::new(aggr_partial),
                                }))
                            }
                            _ => Result::Err(ErrorCodes::LogicalError("Logical error: need AggregatorFinalPlan"))
                        }
                    })
            })
    }

    fn sort(&self, input: &PlanNode, order_by_exprs: &[ExpressionAction]) -> Result<PlanNode> {
        if order_by_exprs.is_empty() {
            return Ok(input.clone());
        }

        let order_by_exprs = order_by_exprs
            .iter()
            .map(|expr| rebase_expr_from_input(expr, &input.schema()))
            .collect::<Result<Vec<_>>>()?;

        PlanBuilder::from(&input)
            .sort(&order_by_exprs)
            .and_then(|builder| builder.build())
    }

    /// Wrap a plan in a limit
    fn limit(&self, input: &PlanNode, limit: &Option<sqlparser::ast::Expr>) -> Result<PlanNode> {
        match *limit {
            Some(ref limit_expr) => {
                let n = self
                    .sql_to_rex(&limit_expr, &input.schema())
                    .and_then(|limit_expr| match limit_expr {
                        ExpressionAction::Literal(DataValue::UInt64(Some(n))) => Ok(n as usize),
                        _ => Err(ErrorCodes::SyntaxException(
                            "Unexpected expression for LIMIT clause"
                        ))
                    })?;

                PlanBuilder::from(&input)
                    .limit(n)
                    .and_then(|builder| builder.build())
            }
            _ => Ok(input.clone())
        }
    }

    /// Apply a expression against exprs.
    fn expression(
        &self,
        input: &PlanNode,
        exprs: &[ExpressionAction],
        desc: &str
    ) -> Result<PlanNode> {
        let mut dedup_exprs = vec![];
        for expr in exprs {
            let rebased_expr = unwrap_alias_exprs(expr)
                .and_then(|e| rebase_expr_from_input(&e, &input.schema()))?;
            let rebased_expr = sort_to_inner_expr(&rebased_expr);

            if !dedup_exprs.contains(&rebased_expr) {
                dedup_exprs.push(rebased_expr);
            }
        }

        // if all expression is column expression expression, we skip this expression
        if dedup_exprs.iter().all(|expr| {
            if let ExpressionAction::Column(_) = expr {
                return true;
            }
            false
        }) {
            return Ok(input.clone());
        }

        println!("expression {:?}, {:?}", &input.schema(), dedup_exprs);

        if dedup_exprs.is_empty() {
            return Ok(input.clone());
        }

        PlanBuilder::from(&input)
            .expression(&dedup_exprs, desc)
            .and_then(|builder| builder.build())
    }
}<|MERGE_RESOLUTION|>--- conflicted
+++ resolved
@@ -831,46 +831,15 @@
             .map(|expr| rebase_expr_from_input(expr, &input.schema()))
             .collect::<Result<Vec<_>>>()?;
 
-<<<<<<< HEAD
-        // TODO
-        // We use the same input to build the aggregate_partial and aggregate_final.
-        // This is a bad implementation
-        // Because we don't have a better way to get the schema that calculates the final state
-        // from the partial state
-        PlanBuilder::from(&input).aggregate_partial(aggr_expr, &group_expr)
-=======
         // S0: Apply a partial aggregator plan.
         // S1: Apply a fragment plan for distributed planners split.
         // S2: Apply a final aggregator plan.
         PlanBuilder::from(&input)
             .aggregate_partial(&aggr_exprs, &group_by_exprs)
-            // TODO self.ctx.get_id().unwrap()
-            .and_then(|builder| {
-                builder.stage(self.ctx.get_id().unwrap(), StageState::AggregatorMerge)
-            })
             .and_then(|builder| {
                 builder.aggregate_final(input.schema(), &aggr_exprs, &group_by_exprs)
             })
->>>>>>> be3cce61
             .and_then(|builder| builder.build())
-            .and_then(|aggr_partial| {
-                PlanBuilder::from(&input)
-                    .aggregate_final(aggr_expr, &group_expr)
-                    .and_then(|builder| builder.build())
-                    .and_then(|aggr_final| {
-                        match aggr_final {
-                            PlanNode::AggregatorFinal(aggr_final) => {
-                                Ok(PlanNode::AggregatorFinal(AggregatorFinalPlan {
-                                    aggr_expr: aggr_final.aggr_expr,
-                                    group_expr: aggr_final.group_expr,
-                                    schema: aggr_final.schema,
-                                    input: Arc::new(aggr_partial),
-                                }))
-                            }
-                            _ => Result::Err(ErrorCodes::LogicalError("Logical error: need AggregatorFinalPlan"))
-                        }
-                    })
-            })
     }
 
     fn sort(&self, input: &PlanNode, order_by_exprs: &[ExpressionAction]) -> Result<PlanNode> {
