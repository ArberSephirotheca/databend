// Copyright 2020-2021 The Datafuse Authors.
//
// SPDX-License-Identifier: Apache-2.0.

use std::env;

use common_exception::ErrorCode;
use common_exception::Result;
use common_exception::ToErrorCode;
use common_runtime::tokio::runtime::Runtime;

use crate::clusters::Cluster;
use crate::configs::Config;
use crate::sessions::FuseQueryContextRef;
use crate::sessions::SessionManager;

pub fn try_create_context() -> Result<FuseQueryContextRef> {
<<<<<<< HEAD
    let mut conf = Config::default();
    conf.cluster_registry_uri = "local://".to_string();
=======
    let mut config = Config::default();
    let cluster = Cluster::empty();
>>>>>>> 8548b8fc

    // Setup log dir to the tests directory.
    conf.log_dir = env::current_dir()?
        .join("../../tests/data/logs")
        .display()
        .to_string();

<<<<<<< HEAD
    let ctx = FuseQueryContext::try_create(conf)?;
    ctx.with_id("2021")?;
    ctx.set_max_threads(8)?;
=======
    let sessions = SessionManager::from_conf(config, cluster)?;
    let test_session = sessions.create_session("TestSession")?;
    let test_context = test_session.create_context();
    test_context.get_settings().set_max_threads(8)?;
    Ok(test_context)
}

#[derive(Clone)]
pub struct ClusterNode {
    name: String,
    priority: u8,
    address: String,
}

impl ClusterNode {
    pub fn create(name: impl ToString, priority: u8, address: impl ToString) -> ClusterNode {
        ClusterNode {
            name: name.to_string(),
            priority,
            address: address.to_string(),
        }
    }
}

pub fn try_create_cluster_context(nodes: &[ClusterNode]) -> Result<FuseQueryContextRef> {
    let config = Config::default();
    let cluster = Cluster::empty();

    for node in nodes {
        let node = node.clone();
        let cluster = cluster.clone();
        std::thread::spawn(move || -> Result<()> {
            let runtime = Runtime::new()
                .map_err_to_code(ErrorCode::TokioError, || "Cannot create tokio runtime.")?;

            runtime.block_on(cluster.add_node(&node.name, node.priority, &node.address))
        })
        .join()
        .unwrap()?;
    }
>>>>>>> 8548b8fc

    let sessions = SessionManager::from_conf(config, cluster)?;
    let test_session = sessions.create_session("TestSession")?;
    let test_context = test_session.create_context();
    test_context.get_settings().set_max_threads(8)?;
    Ok(test_context)
}<|MERGE_RESOLUTION|>--- conflicted
+++ resolved
@@ -15,13 +15,8 @@
 use crate::sessions::SessionManager;
 
 pub fn try_create_context() -> Result<FuseQueryContextRef> {
-<<<<<<< HEAD
-    let mut conf = Config::default();
-    conf.cluster_registry_uri = "local://".to_string();
-=======
     let mut config = Config::default();
     let cluster = Cluster::empty();
->>>>>>> 8548b8fc
 
     // Setup log dir to the tests directory.
     conf.log_dir = env::current_dir()?
@@ -29,11 +24,6 @@
         .display()
         .to_string();
 
-<<<<<<< HEAD
-    let ctx = FuseQueryContext::try_create(conf)?;
-    ctx.with_id("2021")?;
-    ctx.set_max_threads(8)?;
-=======
     let sessions = SessionManager::from_conf(config, cluster)?;
     let test_session = sessions.create_session("TestSession")?;
     let test_context = test_session.create_context();
@@ -74,7 +64,6 @@
         .join()
         .unwrap()?;
     }
->>>>>>> 8548b8fc
 
     let sessions = SessionManager::from_conf(config, cluster)?;
     let test_session = sessions.create_session("TestSession")?;
