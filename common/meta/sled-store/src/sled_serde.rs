// Copyright 2021 Datafuse Labs.
//
// Licensed under the Apache License, Version 2.0 (the "License");
// you may not use this file except in compliance with the License.
// You may obtain a copy of the License at
//
//     http://www.apache.org/licenses/LICENSE-2.0
//
// Unless required by applicable law or agreed to in writing, software
// distributed under the License is distributed on an "AS IS" BASIS,
// WITHOUT WARRANTIES OR CONDITIONS OF ANY KIND, either express or implied.
// See the License for the specific language governing permissions and
// limitations under the License.

use std::mem::size_of_val;
use std::ops::Bound;
use std::ops::RangeBounds;

use byteorder::BigEndian;
use byteorder::ByteOrder;
use common_meta_types::MetaError;
use openraft::raft::Entry;
use openraft::AppData;
use serde::de::DeserializeOwned;
use serde::Serialize;
use sled::IVec;

use crate::SledValueToKey;

/// Serialize/deserialize(ser/de) to/from sled values.
pub trait SledSerde: Serialize + DeserializeOwned {
    /// (ser)ialize a value to `sled::IVec`.
    fn ser(&self) -> Result<IVec, MetaError> {
        let x = serde_json::to_vec(self)?;
        Ok(x.into())
    }

    /// (de)serialize a value from `sled::IVec`.
<<<<<<< HEAD
    fn de<T: AsRef<[u8]>>(v: T) -> Result<Self, MetaError>
    where Self: Sized {
=======
    fn de<T: AsRef<[u8]>>(v: T) -> Result<Self, ErrorCode> {
>>>>>>> b9070da6
        let s = serde_json::from_slice(v.as_ref())?;
        Ok(s)
    }
}

/// Serialize/deserialize(ser/de) to/from sled values and keeps order after serializing.
///
/// E.g. serde_json does not preserve the order of u64:
/// 9 -> [57], 10 -> [49, 48]
/// While BigEndian encoding preserve the order.
///
/// A type that is used as a sled db key should be serialized with order preserved, such as log index.
pub trait SledOrderedSerde: Serialize + DeserializeOwned {
    /// (ser)ialize a value to `sled::IVec`.
    fn ser(&self) -> Result<IVec, MetaError>;

    /// (de)serialize a value from `sled::IVec`.
<<<<<<< HEAD
    fn de<V: AsRef<[u8]>>(v: V) -> Result<Self, MetaError>
    where Self: Sized;
=======
    fn de<V: AsRef<[u8]>>(v: V) -> Result<Self, ErrorCode>;
>>>>>>> b9070da6
}

/// Serialize/deserialize(ser/de) to/from range to sled IVec range.
/// The type must impl SledOrderedSerde so that after serialization the order is preserved.
pub trait SledRangeSerde<SD, V, R>
where
    SD: SledOrderedSerde,
    V: RangeBounds<SD>,
    R: RangeBounds<IVec>,
{
    /// (ser)ialize a range to range of `sled::IVec`.
    fn ser(&self) -> Result<R, MetaError>;

    // TODO(xp): do we need this?
    // /// (de)serialize a value from `sled::IVec`.
<<<<<<< HEAD
    // fn de<T: AsRef<[u8]>>(v: T) -> Result<Self, MetaError>
    //     where Self: Sized;
=======
    // fn de<T: AsRef<[u8]>>(v: T) -> Result<Self, ErrorCode>;
>>>>>>> b9070da6
}

/// Impl ser/de for range of value that can be ser/de to `sled::IVec`
impl<SD, V> SledRangeSerde<SD, V, (Bound<IVec>, Bound<IVec>)> for V
where
    SD: SledOrderedSerde,
    V: RangeBounds<SD>,
{
    fn ser(&self) -> Result<(Bound<IVec>, Bound<IVec>), MetaError> {
        let s = self.start_bound();
        let e = self.end_bound();

        let s = bound_ser(s)?;
        let e = bound_ser(e)?;

        Ok((s, e))
    }
}

fn bound_ser<SD: SledOrderedSerde>(v: Bound<&SD>) -> Result<Bound<sled::IVec>, MetaError> {
    let res = match v {
        Bound::Included(v) => Bound::Included(v.ser()?),
        Bound::Excluded(v) => Bound::Excluded(v.ser()?),
        Bound::Unbounded => Bound::Unbounded,
    };
    Ok(res)
}

/// Extract log index from log entry
impl<T> SledValueToKey<u64> for Entry<T>
where T: AppData
{
    fn to_key(&self) -> u64 {
        self.log_id.index
    }
}

/// NodeId, LogIndex and Term need to be serialized with order preserved, for listing items.
impl SledOrderedSerde for u64 {
    fn ser(&self) -> Result<IVec, MetaError> {
        let size = size_of_val(self);
        let mut buf = vec![0; size];

        BigEndian::write_u64(&mut buf, *self);
        Ok(buf.into())
    }

    /// (de)serialize a value from `sled::IVec`.
<<<<<<< HEAD
    fn de<V: AsRef<[u8]>>(v: V) -> Result<Self, MetaError>
    where Self: Sized {
=======
    fn de<V: AsRef<[u8]>>(v: V) -> Result<Self, ErrorCode> {
>>>>>>> b9070da6
        let res = BigEndian::read_u64(v.as_ref());
        Ok(res)
    }
}

/// For LogId to be able to stored in sled::Tree as a key.
impl SledOrderedSerde for String {
    fn ser(&self) -> Result<IVec, MetaError> {
        Ok(IVec::from(self.as_str()))
    }

<<<<<<< HEAD
    fn de<V: AsRef<[u8]>>(v: V) -> Result<Self, MetaError>
    where Self: Sized {
=======
    fn de<V: AsRef<[u8]>>(v: V) -> Result<Self, ErrorCode> {
>>>>>>> b9070da6
        Ok(String::from_utf8(v.as_ref().to_vec())?)
    }
}

impl<T> SledSerde for T where T: Serialize + DeserializeOwned {}<|MERGE_RESOLUTION|>--- conflicted
+++ resolved
@@ -36,12 +36,8 @@
     }
 
     /// (de)serialize a value from `sled::IVec`.
-<<<<<<< HEAD
     fn de<T: AsRef<[u8]>>(v: T) -> Result<Self, MetaError>
     where Self: Sized {
-=======
-    fn de<T: AsRef<[u8]>>(v: T) -> Result<Self, ErrorCode> {
->>>>>>> b9070da6
         let s = serde_json::from_slice(v.as_ref())?;
         Ok(s)
     }
@@ -59,12 +55,8 @@
     fn ser(&self) -> Result<IVec, MetaError>;
 
     /// (de)serialize a value from `sled::IVec`.
-<<<<<<< HEAD
     fn de<V: AsRef<[u8]>>(v: V) -> Result<Self, MetaError>
     where Self: Sized;
-=======
-    fn de<V: AsRef<[u8]>>(v: V) -> Result<Self, ErrorCode>;
->>>>>>> b9070da6
 }
 
 /// Serialize/deserialize(ser/de) to/from range to sled IVec range.
@@ -80,12 +72,8 @@
 
     // TODO(xp): do we need this?
     // /// (de)serialize a value from `sled::IVec`.
-<<<<<<< HEAD
     // fn de<T: AsRef<[u8]>>(v: T) -> Result<Self, MetaError>
     //     where Self: Sized;
-=======
-    // fn de<T: AsRef<[u8]>>(v: T) -> Result<Self, ErrorCode>;
->>>>>>> b9070da6
 }
 
 /// Impl ser/de for range of value that can be ser/de to `sled::IVec`
@@ -134,12 +122,8 @@
     }
 
     /// (de)serialize a value from `sled::IVec`.
-<<<<<<< HEAD
     fn de<V: AsRef<[u8]>>(v: V) -> Result<Self, MetaError>
     where Self: Sized {
-=======
-    fn de<V: AsRef<[u8]>>(v: V) -> Result<Self, ErrorCode> {
->>>>>>> b9070da6
         let res = BigEndian::read_u64(v.as_ref());
         Ok(res)
     }
@@ -151,12 +135,8 @@
         Ok(IVec::from(self.as_str()))
     }
 
-<<<<<<< HEAD
     fn de<V: AsRef<[u8]>>(v: V) -> Result<Self, MetaError>
     where Self: Sized {
-=======
-    fn de<V: AsRef<[u8]>>(v: V) -> Result<Self, ErrorCode> {
->>>>>>> b9070da6
         Ok(String::from_utf8(v.as_ref().to_vec())?)
     }
 }
