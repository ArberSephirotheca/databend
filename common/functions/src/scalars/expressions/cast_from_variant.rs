// Copyright 2022 Datafuse Labs.
//
// Licensed under the Apache License, Version 2.0 (the "License");
// you may not use this file except in compliance with the License.
// You may obtain a copy of the License at
//
//     http://www.apache.org/licenses/LICENSE-2.0
//
// Unless required by applicable law or agreed to in writing, software
// distributed under the License is distributed on an "AS IS" BASIS,
// WITHOUT WARRANTIES OR CONDITIONS OF ANY KIND, either express or implied.
// See the License for the specific language governing permissions and
// limitations under the License.

use common_arrow::arrow::bitmap::Bitmap;
use common_arrow::arrow::temporal_conversions::EPOCH_DAYS_FROM_CE;
use common_datavalues::chrono::Datelike;
use common_datavalues::prelude::*;
use common_datavalues::with_match_primitive_type_id;
use common_exception::ErrorCode;
use common_exception::Result;
use serde_json::Value as JsonValue;

use super::cast_from_string::string_to_date;
use super::cast_from_string::string_to_datetime;
use super::cast_with_type::new_mutable_bitmap;

pub fn cast_from_variant(
    column: &ColumnRef,
    data_type: &DataTypePtr,
) -> Result<(ColumnRef, Option<Bitmap>)> {
    let column = Series::remove_nullable(column);
    let json_column: &VariantColumn = if column.is_const() {
        let const_column: &ConstColumn = Series::check_get(&column)?;
        Series::check_get(const_column.inner())?
    } else {
        Series::check_get(&column)?
    };
    let size = json_column.len();
    let mut bitmap = new_mutable_bitmap(size, true);

    with_match_primitive_type_id!(data_type.data_type_id(), |$T| {
        let mut builder = ColumnBuilder::<$T>::with_capacity(size);

        for (row, value) in json_column.iter().enumerate() {
            match value.as_ref() {
                JsonValue::Null => bitmap.set(row, false),
                JsonValue::Bool(v) => {
                    if *v {
                        builder.append(1 as $T);
                    } else {
                        builder.append(0 as $T);
                    }
                }
                JsonValue::Number(v) => {
                    if v.is_u64() {
                        let num = v.as_u64().unwrap();
                        builder.append(num as $T);
                    } else if v.is_i64() {
                        let num = v.as_i64().unwrap();
                        builder.append(num as $T);
                    } else if v.is_f64() {
                        let num = v.as_f64().unwrap();
                        builder.append(num as $T);
                    }
                }
                JsonValue::String(v) => {
                    match v.parse::<$T>() {
                        Ok(num) => builder.append(num as $T),
                        Err(_) => bitmap.set(row, false),
                    }
                }
                _ => bitmap.set(row, false),
            }
        }
        return Ok((builder.build(size), Some(bitmap.into())));
    }, {
        match data_type.data_type_id() {
            TypeID::Boolean => {
                let mut builder = ColumnBuilder::<bool>::with_capacity(size);

                for (row, value) in json_column.iter().enumerate() {
                    match value.as_ref() {
                        JsonValue::Null => bitmap.set(row, false),
                        JsonValue::Bool(v) => builder.append(*v),
                        JsonValue::String(v) => {
                            if v.to_lowercase() == *"true".to_string() {
                                builder.append(true)
                            } else if v.to_lowercase() == *"false".to_string() {
                                builder.append(false)
                            } else {
                                bitmap.set(row, false)
                            }
                        }
                        _ => bitmap.set(row, false),
                    }
                }
                return Ok((builder.build(size), Some(bitmap.into())));
            }
            TypeID::String => {
                let mut builder = ColumnBuilder::<Vu8>::with_capacity(size);

                for (row, value) in json_column.iter().enumerate() {
                    match value.as_ref() {
                        JsonValue::Null => bitmap.set(row, false),
                        JsonValue::String(v) => {
                            builder.append(v.as_bytes());
                        },
                        _ => {
                            builder.append(value.to_string().as_bytes());
                        }
                    }
                }
                return Ok((builder.build(size), Some(bitmap.into())));
            }
<<<<<<< HEAD
            TypeID::Date16 => {
                let mut builder = ColumnBuilder::<u16>::with_capacity(size);

                for (row, value) in json_column.iter().enumerate() {
                    match value.as_ref() {
                        JsonValue::Null => bitmap.set(row, false),
                        JsonValue::String(v) => {
                            if let Some(d) = string_to_date(v) {
                                builder.append((d.num_days_from_ce() - EPOCH_DAYS_FROM_CE) as u16);
                            } else {
                                bitmap.set(row, false);
                            }
                        },
                        _ => bitmap.set(row, false),
                    }
                }
                return Ok((builder.build(size), Some(bitmap.into())));
            }
            TypeID::Date32 => {
=======
            TypeID::Date => {
>>>>>>> 97f8e838
                let mut builder = ColumnBuilder::<i32>::with_capacity(size);

                for (row, value) in json_column.iter().enumerate() {
                    match value.as_ref() {
                        JsonValue::Null => bitmap.set(row, false),
                        JsonValue::String(v) => {
                            if let Some(d) = string_to_date(v) {
                                builder.append((d.num_days_from_ce() - EPOCH_DAYS_FROM_CE) as i32);
                            } else {
                                bitmap.set(row, false);
                            }
                        },
                        _ => bitmap.set(row, false),
                    }
                }
                return Ok((builder.build(size), Some(bitmap.into())));
            }
<<<<<<< HEAD
            TypeID::DateTime32 => {
                let mut builder = ColumnBuilder::<u32>::with_capacity(size);

                for (row, value) in json_column.iter().enumerate() {
                    match value.as_ref() {
                        JsonValue::Null => bitmap.set(row, false),
                        JsonValue::String(v) => {
                            if let Some(t) = string_to_datetime(v) {
                                builder.append(t.timestamp() as u32);
                            } else {
                                bitmap.set(row, false);
                            }
                        },
                        _ => bitmap.set(row, false),
                    }
                }
                return Ok((builder.build(size), Some(bitmap.into())));
            }
            TypeID::DateTime64 => {
=======
            TypeID::DateTime => {
                // TODO(veeupup): support datetime with precision
>>>>>>> 97f8e838
                let mut builder = ColumnBuilder::<i64>::with_capacity(size);
                let datetime = DateTimeType::create(0, None);

                for (row, value) in json_column.iter().enumerate() {
                    match value.as_ref() {
                        JsonValue::Null => bitmap.set(row, false),
                        JsonValue::String(v) => {
                            if let Some(d) = string_to_datetime(v) {
                                builder.append(datetime.from_nano_seconds(d.timestamp_nanos()));
                            } else {
                                bitmap.set(row, false);
                            }
                        },
                        _ => bitmap.set(row, false),
                    }
                }
                return Ok((builder.build(size), Some(bitmap.into())));
            }
            TypeID::Variant => {
                return Ok((json_column.arc(), None));
            }
            TypeID::VariantArray => {
                let mut builder = ColumnBuilder::<VariantValue>::with_capacity(size);

                for (row, value) in json_column.iter().enumerate() {
                    match value.as_ref() {
                        JsonValue::Null => bitmap.set(row, false),
                        JsonValue::Array(_) => {
                            builder.append(value);
                        },
                        _ => {
                            let arr = JsonValue::Array(vec![value.as_ref().clone()]);
                            builder.append(&VariantValue::from(arr));
                        }
                    }
                }
                return Ok((builder.build(size), Some(bitmap.into())));
            }
            TypeID::VariantObject => {
                let mut builder = ColumnBuilder::<VariantValue>::with_capacity(size);

                for (row, value) in json_column.iter().enumerate() {
                    match value.as_ref() {
                        JsonValue::Null => bitmap.set(row, false),
                        JsonValue::Object(_) => {
                            builder.append(value);
                        },
                        _ => return Err(ErrorCode::BadDataValueType(format!(
                            "Failed to cast variant value {} to OBJECT",
                            value
                        ))),
                    }
                }
                return Ok((builder.build(size), Some(bitmap.into())));
            }
            _ => {
                return Err(ErrorCode::BadDataValueType(format!(
                            "Unsupported cast variant value to {}",
                            data_type.data_type_id()
                )));
            }
        }
    });
}<|MERGE_RESOLUTION|>--- conflicted
+++ resolved
@@ -113,29 +113,7 @@
                 }
                 return Ok((builder.build(size), Some(bitmap.into())));
             }
-<<<<<<< HEAD
-            TypeID::Date16 => {
-                let mut builder = ColumnBuilder::<u16>::with_capacity(size);
-
-                for (row, value) in json_column.iter().enumerate() {
-                    match value.as_ref() {
-                        JsonValue::Null => bitmap.set(row, false),
-                        JsonValue::String(v) => {
-                            if let Some(d) = string_to_date(v) {
-                                builder.append((d.num_days_from_ce() - EPOCH_DAYS_FROM_CE) as u16);
-                            } else {
-                                bitmap.set(row, false);
-                            }
-                        },
-                        _ => bitmap.set(row, false),
-                    }
-                }
-                return Ok((builder.build(size), Some(bitmap.into())));
-            }
-            TypeID::Date32 => {
-=======
             TypeID::Date => {
->>>>>>> 97f8e838
                 let mut builder = ColumnBuilder::<i32>::with_capacity(size);
 
                 for (row, value) in json_column.iter().enumerate() {
@@ -153,30 +131,8 @@
                 }
                 return Ok((builder.build(size), Some(bitmap.into())));
             }
-<<<<<<< HEAD
-            TypeID::DateTime32 => {
-                let mut builder = ColumnBuilder::<u32>::with_capacity(size);
-
-                for (row, value) in json_column.iter().enumerate() {
-                    match value.as_ref() {
-                        JsonValue::Null => bitmap.set(row, false),
-                        JsonValue::String(v) => {
-                            if let Some(t) = string_to_datetime(v) {
-                                builder.append(t.timestamp() as u32);
-                            } else {
-                                bitmap.set(row, false);
-                            }
-                        },
-                        _ => bitmap.set(row, false),
-                    }
-                }
-                return Ok((builder.build(size), Some(bitmap.into())));
-            }
-            TypeID::DateTime64 => {
-=======
             TypeID::DateTime => {
                 // TODO(veeupup): support datetime with precision
->>>>>>> 97f8e838
                 let mut builder = ColumnBuilder::<i64>::with_capacity(size);
                 let datetime = DateTimeType::create(0, None);
 
