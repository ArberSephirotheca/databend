// Copyright 2021 Datafuse Labs.
//
// Licensed under the Apache License, Version 2.0 (the "License");
// you may not use this file except in compliance with the License.
// You may obtain a copy of the License at
//
//     http://www.apache.org/licenses/LICENSE-2.0
//
// Unless required by applicable law or agreed to in writing, software
// distributed under the License is distributed on an "AS IS" BASIS,
// WITHOUT WARRANTIES OR CONDITIONS OF ANY KIND, either express or implied.
// See the License for the specific language governing permissions and
// limitations under the License.

#[macro_export]
macro_rules! for_all_scalar_types {
    ($macro:tt $(, $x:tt)*) => {
        $macro! {
            [$($x),*],
            { i8 },
            { i16 },
            { i32 },
            { i64 },
            { u8 },
            { u16 },
            { u32 },
            { u64 },
            { f32 },
            { f64 },
            { bool },
            { Vu8 }
        }
    };
}

#[macro_export]
macro_rules! for_all_primitive_types{
    ($macro:tt $(, $x:tt)*) => {
        $macro! {
            [$($x),*],
            { i8 },
            { i16 },
            { i32 },
            { i64 },
            { u8 },
            { u16 },
            { u32 },
            { u64 },
            { f32 },
            { f64 }
        }
    };
}

#[macro_export]
macro_rules! for_all_primitive_boolean_types{
    ($macro:tt $(, $x:tt)*) => {
        $macro! {
            [$($x),*],
            { i8 },
            { i16 },
            { i32 },
            { i64 },
            { u8 },
            { u16 },
            { u32 },
            { u64 },
            { f32 },
            { f64 },
            { bool }
        }
    };
}

#[macro_export]
macro_rules! for_all_scalar_varints{
    ($macro:tt $(, $x:tt)*) => {
        $macro! {
            [$($x),*],
            { i8, Int8 },
            { i16, Int16 },
            { i32, Int32 },
            { i64, Int64 },
<<<<<<< HEAD
            { u8,  UInt8 },
=======
            { u8, UInt8 },
>>>>>>> 7ee4035a
            { u16, UInt16 },
            { u32, UInt32 },
            { u64, UInt64 },
            { f32, Float32 },
            { f64, Float64 },
            { bool, Boolean },
            { Vu8, String }
        }
    };
}

#[macro_export]
macro_rules! for_all_integer_types{
    ($macro:tt $(, $x:tt)*) => {
        $macro! {
            [$($x),*],
            { i8 },
            { i16 },
            { i32 },
            { i64 },
            { u8 },
            { u16 },
            { u32 },
            { u64 }
        }
    };
}

#[macro_export]
macro_rules! with_match_physical_primitive_type {(
    $key_type:expr, | $_:tt $T:ident | $($body:tt)*
) => ({
    macro_rules! __with_ty__ {( $_ $T:ident ) => ( $($body)* )}
    use crate::PrimitiveTypeID::*;
    match $key_type {
        Int8 => __with_ty__! { i8 },
        Int16 => __with_ty__! { i16 },
        Int32 => __with_ty__! { i32 },
        Int64 => __with_ty__! { i64 },
        UInt8 => __with_ty__! { u8 },
        UInt16 => __with_ty__! { u16 },
        UInt32 => __with_ty__! { u32 },
        UInt64 => __with_ty__! { u64 },
        Float32 => __with_ty__! { f32 },
        Float64 => __with_ty__! { f64 },
    }
})}

#[macro_export]
macro_rules! with_match_scalar_types_error {(
    $key_type:expr, | $_:tt $T:ident | $($body:tt)*
) => ({
    macro_rules! __with_ty__ {( $_ $T:ident ) => ( $($body)* )}
    use common_datavalues2::PhysicalTypeID::*;
    use common_datavalues2::PrimitiveTypeID;
    use common_exception::ErrorCode;
    type C = Vec<u8>;
    match $key_type {
        PhysicalTypeID::Boolean => __with_ty__! { bool },
       	PhysicalTypeID::String => __with_ty__! { C },

       	Primitive(PrimitiveTypeID::Int8) => __with_ty__! { i8 },
        Primitive(PrimitiveTypeID::Int16) => __with_ty__! { i16 },
        Primitive(PrimitiveTypeID::Int32) => __with_ty__! { i32 },
        Primitive(PrimitiveTypeID::Int64) => __with_ty__! { i64 },
        Primitive(PrimitiveTypeID::UInt8) => __with_ty__! { u8 },
        Primitive(PrimitiveTypeID::UInt16) => __with_ty__! { u16 },
        Primitive(PrimitiveTypeID::UInt32) => __with_ty__! { u32 },
        Primitive(PrimitiveTypeID::UInt64) => __with_ty__! { u64 },
        Primitive(PrimitiveTypeID::Float32) => __with_ty__! { f32 },
        Primitive(PrimitiveTypeID::Float64) => __with_ty__! { f64 },
        v => return Err(ErrorCode::BadDataValueType(
            format!("Ops is not support on datatype: {:?}",v)
        ))
    }
})}

#[macro_export]
macro_rules! with_match_primitive_type_id {
    (
    $key_type:expr, | $_:tt $T:ident | $body:tt,  $nbody:tt
) => {{
        macro_rules! __with_ty__ {
            ( $_ $T:ident ) => {
                $body
            };
        }

        match $key_type {
            TypeID::Int8 => __with_ty__! { i8 },
            TypeID::Int16 => __with_ty__! { i16 },
            TypeID::Int32 => __with_ty__! { i32 },
            TypeID::Int64 => __with_ty__! { i64 },
<<<<<<< HEAD

=======
>>>>>>> 7ee4035a
            TypeID::UInt8 => __with_ty__! { u8 },
            TypeID::UInt16 => __with_ty__! { u16 },
            TypeID::UInt32 => __with_ty__! { u32 },
            TypeID::UInt64 => __with_ty__! { u64 },
            TypeID::Float32 => __with_ty__! { f32 },
            TypeID::Float64 => __with_ty__! { f64 },

            _ => $nbody,
        }
    }};
}

<<<<<<< HEAD
=======
#[macro_export]
macro_rules! with_match_date_type_error {
    (
         $key_type:expr, | $_:tt $T:ident | $body:tt
    ) => {{
        macro_rules! __with_ty__ {
            ( $_ $T:ident ) => {
                $body
            };
        }

        match $key_type {
            TypeID::Date16 => __with_ty__! { u16},
            TypeID::Date32 => __with_ty__! { i32},
            TypeID::DateTime32 => __with_ty__! { u32},
            TypeID::DateTime64 => __with_ty__! { u64},
            v => Err(ErrorCode::BadDataValueType(format!(
                "Ops is not support on datatype: {:?}",
                v
            ))),
        }
    }};
}

#[macro_export]
macro_rules! match_data_type_apply_macro_ca {
    ($self:expr, $macro:ident, $macro_string:ident, $macro_bool:ident $(, $opt_args:expr)*) => {{

        match $self.data_type() {
            TypeID::String => $macro_string!($self.string().unwrap() $(, $opt_args)*),
            TypeID::Boolean => $macro_bool!($self.bool().unwrap() $(, $opt_args)*),
            TypeID::UInt8 => $macro!($self.u8().unwrap() $(, $opt_args)*),
            TypeID::UInt16 => $macro!($self.u16().unwrap() $(, $opt_args)*),
            TypeID::UInt32 => $macro!($self.u32().unwrap() $(, $opt_args)*),
            TypeID::UInt64 => $macro!($self.u64().unwrap() $(, $opt_args)*),
            TypeID::Int8 => $macro!($self.i8().unwrap() $(, $opt_args)*),
            TypeID::Int16 => $macro!($self.i16().unwrap() $(, $opt_args)*),
            TypeID::Int32 => $macro!($self.i32().unwrap() $(, $opt_args)*),
            TypeID::Int64 => $macro!($self.i64().unwrap() $(, $opt_args)*),
            TypeID::Float32 => $macro!($self.f32().unwrap() $(, $opt_args)*),
            TypeID::Float64 => $macro!($self.f64().unwrap() $(, $opt_args)*),
            TypeID::Date16 => $macro!($self.u16().unwrap() $(, $opt_args)*),
            TypeID::Date32 => $macro!($self.i32().unwrap() $(, $opt_args)*),
            _ => unimplemented!(),
        }
    }};
}

// doesn't include Bool and String
#[macro_export]
macro_rules! apply_method_numeric_series {
    ($self:ident, $method:ident, $($args:expr),*) => {
        match $self.data_type() {
            TypeID::UInt8 => $self.u8().unwrap().$method($($args),*),
            TypeID::UInt16 => $self.u16().unwrap().$method($($args),*),
            TypeID::UInt32 => $self.u32().unwrap().$method($($args),*),
            TypeID::UInt64 => $self.u64().unwrap().$method($($args),*),
            TypeID::Int8 => $self.i8().unwrap().$method($($args),*),
            TypeID::Int16 => $self.i16().unwrap().$method($($args),*),
            TypeID::Int32 => $self.i32().unwrap().$method($($args),*),
            TypeID::Int64 => $self.i64().unwrap().$method($($args),*),
            TypeID::Float32 => $self.f32().unwrap().$method($($args),*),
            TypeID::Float64 => $self.f64().unwrap().$method($($args),*),
            TypeID::Date16 => $self.u16().unwrap().$method($($args),*),
            TypeID::Date32 => $self.i32().unwrap().$method($($args),*),

            _ => unimplemented!(),
        }
    }
}

>>>>>>> 7ee4035a
macro_rules! try_cast_data_value_to_std {
    ($NATIVE: ident, $AS_FN: ident) => {
        impl DFTryFrom<DataValue> for $NATIVE {
            fn try_from(value: DataValue) -> Result<Self> {
                let v = value.$AS_FN()?;
                Ok(v as $NATIVE)
            }
        }

        impl DFTryFrom<&DataValue> for $NATIVE {
            fn try_from(value: &DataValue) -> Result<Self> {
                let v = value.$AS_FN()?;
                Ok(v as $NATIVE)
            }
        }
    };
}

macro_rules! std_to_data_value {
    ($SCALAR:ident, $NATIVE:ident, $UPPER: ident) => {
        impl From<$NATIVE> for DataValue {
            fn from(value: $NATIVE) -> Self {
                DataValue::$SCALAR(value as $UPPER)
            }
        }

        impl From<Option<$NATIVE>> for DataValue {
            fn from(value: Option<$NATIVE>) -> Self {
                match value {
                    Some(v) => DataValue::$SCALAR(v as $UPPER),
                    None => DataValue::Null,
                }
            }
        }
    };
}

#[macro_export]
macro_rules! match_type_id_apply_macro {
    ($obj:expr, $macro:ident, $macro_string:ident, $macro_bool:ident $(, $opt_args:expr)*) => {{
        match $obj {
            TypeID::String => $macro_string!($($opt_args)*),
            TypeID::Boolean => $macro_bool!($($opt_args)*),
            TypeID::UInt8 => $macro!(u8 $(, $opt_args)*),
            TypeID::UInt16 => $macro!(u16 $(, $opt_args)*),
            TypeID::UInt32 => $macro!(u32 $(, $opt_args)*),
            TypeID::UInt64 => $macro!(u64 $(, $opt_args)*),
            TypeID::Int8 => $macro!(i8 $(, $opt_args)*),
            TypeID::Int16 => $macro!(i16 $(, $opt_args)*),
            TypeID::Int32 => $macro!(i32 $(, $opt_args)*),
            TypeID::Int64 => $macro!(i64 $(, $opt_args)*),
            TypeID::Float32 => $macro!(f32 $(, $opt_args)*),
            TypeID::Float64 => $macro!(f64 $(, $opt_args)*),
            _ => unimplemented!(),
        }
    }};
}<|MERGE_RESOLUTION|>--- conflicted
+++ resolved
@@ -81,11 +81,7 @@
             { i16, Int16 },
             { i32, Int32 },
             { i64, Int64 },
-<<<<<<< HEAD
-            { u8,  UInt8 },
-=======
             { u8, UInt8 },
->>>>>>> 7ee4035a
             { u16, UInt16 },
             { u32, UInt32 },
             { u64, UInt64 },
@@ -179,10 +175,6 @@
             TypeID::Int16 => __with_ty__! { i16 },
             TypeID::Int32 => __with_ty__! { i32 },
             TypeID::Int64 => __with_ty__! { i64 },
-<<<<<<< HEAD
-
-=======
->>>>>>> 7ee4035a
             TypeID::UInt8 => __with_ty__! { u8 },
             TypeID::UInt16 => __with_ty__! { u16 },
             TypeID::UInt32 => __with_ty__! { u32 },
@@ -195,8 +187,6 @@
     }};
 }
 
-<<<<<<< HEAD
-=======
 #[macro_export]
 macro_rules! with_match_date_type_error {
     (
@@ -268,7 +258,6 @@
     }
 }
 
->>>>>>> 7ee4035a
 macro_rules! try_cast_data_value_to_std {
     ($NATIVE: ident, $AS_FN: ident) => {
         impl DFTryFrom<DataValue> for $NATIVE {
